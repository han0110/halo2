--- conflicted
+++ resolved
@@ -68,17 +68,9 @@
 
         // write self.selectors
         for selector in &self.selectors {
-<<<<<<< HEAD
-            let mut selector_bytes = vec![0u8; selector.len() / 8 + 1];
-            for (i, value) in selector.iter().enumerate() {
-                let byte_index = i / 8;
-                let bit_index = i % 8;
-                selector_bytes[byte_index] |= (*value as u8) << bit_index;
-=======
             // since `selector` is filled with `bool`, we pack them 8 at a time into bytes and then write
             for bits in selector.chunks(8) {
                 writer.write_all(&[crate::helpers::pack(bits)])?;
->>>>>>> 2c7f2889
             }
         }
         Ok(())
@@ -104,21 +96,10 @@
         let selectors: Vec<Vec<bool>> = vec![vec![false; params.n() as usize]; cs.num_selectors]
             .into_iter()
             .map(|mut selector| {
-<<<<<<< HEAD
-                let mut selector_bytes = vec![0u8; selector.len() / 8 + 1];
-                reader
-                    .read_exact(&mut selector_bytes)
-                    .expect("unable to read selector bytes");
-                for (i, value) in selector.iter_mut().enumerate() {
-                    let byte_index = i / 8;
-                    let bit_index = i % 8;
-                    *value = (selector_bytes[byte_index] >> bit_index) & 1 == 1;
-=======
                 let mut selector_bytes = vec![0u8; (selector.len() + 7) / 8];
                 reader.read_exact(&mut selector_bytes)?;
                 for (bits, byte) in selector.chunks_mut(8).into_iter().zip(selector_bytes) {
                     crate::helpers::unpack(byte, bits);
->>>>>>> 2c7f2889
                 }
                 Ok(selector)
             })
@@ -274,18 +255,6 @@
     /// Does so by first writing the verifying key and then serializing the rest of the data (in the form of field polynomials)
     pub fn write<W: io::Write>(&self, writer: &mut W) -> io::Result<()> {
         self.vk.write(writer)?;
-<<<<<<< HEAD
-        let partial_pkey = ProvingKeyWithoutVerifyingKey {
-            l0: self.l0.clone(),
-            l_last: self.l_last.clone(),
-            l_active_row: self.l_active_row.clone(),
-            fixed_values: self.fixed_values.clone(),
-            fixed_polys: self.fixed_polys.clone(),
-            fixed_cosets: self.fixed_cosets.clone(),
-            permutation: self.permutation.clone(),
-        };
-        bincode::serialize_into(writer, &partial_pkey).map_err(Error::Serde)
-=======
         self.l0.write(writer)?;
         self.l_last.write(writer)?;
         self.l_active_row.write(writer)?;
@@ -294,7 +263,6 @@
         write_polynomial_slice(&self.fixed_cosets, writer)?;
         self.permutation.write(writer)?;
         Ok(())
->>>>>>> 2c7f2889
     }
 
     /// Reads a proving key from a buffer.
@@ -312,11 +280,6 @@
         let fixed_cosets = read_polynomial_vec(reader)?;
         let permutation = permutation::ProvingKey::read(reader)?;
         let ev = Evaluator::new(vk.cs());
-<<<<<<< HEAD
-        let partial_pk: ProvingKeyWithoutVerifyingKey<C> =
-            bincode::deserialize_from(reader).map_err(Error::Serde)?;
-=======
->>>>>>> 2c7f2889
         Ok(Self {
             vk,
             l0,
